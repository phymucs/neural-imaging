#!/usr/bin/env python3
# -*- coding: utf-8 -*-
import os
import sys
import logging
import argparse

from helpers import coreutils

# Setup logging
logging.basicConfig(level=logging.INFO)
log = logging.getLogger('test')
os.environ['TF_CPP_MIN_LOG_LEVEL'] = '3'

supported_pipelines = ['UNet', 'DNet', 'INet']


def develop_image(camera, pipeline, ps=128, image_id=None, root_dir='./data/raw'):
    """
    Display a patch developed by a neural imaging pipeline.
    """

    supported_cameras = coreutils.listdir(os.path.join(root_dir,  'nip_model_snapshots'), '.*')

    if ps < 4 or ps > 2048:
        raise ValueError('Patch size seems to be invalid!')

    if pipeline not in supported_pipelines:
        raise ValueError('Unsupported pipeline model ({})! Available models: {}'.format(pipeline, ', '.join(supported_pipelines)))

    if camera not in supported_cameras:
        raise ValueError('Camera data not found ({})! Available cameras: {}'.format(camera, ', '.join(supported_cameras)))

    image_id = image_id or 0

    # Lazy imports to minimize delay for invalid command line parameters
    import numpy as np
    import imageio as io
    import matplotlib.pylab as plt
    import tensorflow as tf
    from models import pipelines
    from skimage.measure import compare_psnr

    root_dirname = os.path.join(root_dir, 'nip_model_snapshots')
    data_dirname = os.path.join(root_dir, 'nip_training_data', camera)
    files = coreutils.listdir(data_dirname, '.*\.npy')

    if len(files) == 0:
        print('ERROR Not training files found for the given camera model!')
        sys.exit(3)

    # Get model class instance
    nip_model = getattr(pipelines, pipeline)

    # Construct the NIP model
    tf.reset_default_graph()
    sess = tf.Session()

    model = nip_model(sess, tf.get_default_graph())
    log.info('Using NIP: {}'.format(model.summary()))
<<<<<<< HEAD
    model.init()
=======
    log.info('Loading weights from: {}'.format(os.path.join(root_dirname, camera)))
>>>>>>> 2aec8cf6
    model.load_model(os.path.join(root_dirname, camera))

    # Load sample data
    sample_x = np.load(os.path.join(data_dirname, files[image_id]))
    sample_x = np.expand_dims(sample_x, axis=0)
    xx = (sample_x.shape[2] - ps) // 2
    yy = (sample_x.shape[1] - ps) // 2
    log.info('Using image {}'.format(files[image_id]))
    log.info('Cropping patch from input image x={}, y={}, size={}'.format(xx, yy, ps))
    sample_x = sample_x[:, yy:yy+ps, xx:xx+ps, :].astype(np.float32) / (2**16 - 1)
    sample_x = np.repeat(sample_x, 20, axis=0)

<<<<<<< HEAD
    sample_y = model.process(sample_x, is_training=True)
    sample_y = sample_y[0:1]
    target_y = io.imread(os.path.join(dirname, files[image_id].replace('.npy', '.png')))
=======
    sample_y = model.process(sample_x)
    sample_y = sample_y[0:1]
    target_y = io.imread(os.path.join(data_dirname, files[image_id].replace('.npy', '.png')))
>>>>>>> 2aec8cf6
    target_y = target_y[2*yy:2*(yy+ps), 2*xx:2*(xx+ps), :].astype(np.float32) / (2**8 - 1)
    psnr_value = compare_psnr(target_y, sample_y.squeeze(), data_range=1.0)
    log.info('PSNR={:.1f} dB'.format(psnr_value))

    # Plot the images
    plt.figure(figsize=(6, 6))
    plt.subplot(1, 2, 1)
    plt.imshow(sample_y.squeeze())
    plt.title('{}, PSNR={:.1f} dB'.format(type(model).__name__, psnr_value))
    plt.subplot(1, 2, 2)
    plt.imshow(target_y)
    plt.title('Target')
    plt.show()
    plt.close()


def main():
    parser = argparse.ArgumentParser(description='Develops RAW images with a selected pipeline')
    parser.add_argument('--cam', dest='camera', action='store', help='camera')
    parser.add_argument('--nip', dest='nip', action='store', help='imaging pipeline ({})'.format(supported_pipelines))
    parser.add_argument('--image', dest='image', action='store', default=0, type=int,
                        help='image id (n-th image in the camera\'s directory')
    parser.add_argument('--patch', dest='patch', action='store', default=128, type=int,
                        help='patch size')
    parser.add_argument('--dir', dest='dir', action='store', default='./data/raw/',
                        help='root directory with images and training data')

    args = parser.parse_args()

    if not args.camera:
        print('A camera needs to be specified!')
        parser.print_usage()
        sys.exit(1)

    try:
        develop_image(args.camera, args.nip, args.patch, args.image, args.dir)
    except Exception as error:
        log.error(error)


if __name__ == "__main__":
    main()<|MERGE_RESOLUTION|>--- conflicted
+++ resolved
@@ -58,11 +58,7 @@
 
     model = nip_model(sess, tf.get_default_graph())
     log.info('Using NIP: {}'.format(model.summary()))
-<<<<<<< HEAD
-    model.init()
-=======
     log.info('Loading weights from: {}'.format(os.path.join(root_dirname, camera)))
->>>>>>> 2aec8cf6
     model.load_model(os.path.join(root_dirname, camera))
 
     # Load sample data
@@ -75,15 +71,9 @@
     sample_x = sample_x[:, yy:yy+ps, xx:xx+ps, :].astype(np.float32) / (2**16 - 1)
     sample_x = np.repeat(sample_x, 20, axis=0)
 
-<<<<<<< HEAD
-    sample_y = model.process(sample_x, is_training=True)
-    sample_y = sample_y[0:1]
-    target_y = io.imread(os.path.join(dirname, files[image_id].replace('.npy', '.png')))
-=======
     sample_y = model.process(sample_x)
     sample_y = sample_y[0:1]
     target_y = io.imread(os.path.join(data_dirname, files[image_id].replace('.npy', '.png')))
->>>>>>> 2aec8cf6
     target_y = target_y[2*yy:2*(yy+ps), 2*xx:2*(xx+ps), :].astype(np.float32) / (2**8 - 1)
     psnr_value = compare_psnr(target_y, sample_y.squeeze(), data_range=1.0)
     log.info('PSNR={:.1f} dB'.format(psnr_value))
