--- conflicted
+++ resolved
@@ -560,26 +560,15 @@
    "metadata": {},
    "outputs": [],
    "source": [
-<<<<<<< HEAD
     "from compression.afi import restore_model\n",
     "from dahuffman import HuffmanCodec\n",
     "\n",
-    "dirname = './data/raw/from_server/compression_ent10k/{}/'\n",
+    "dirname = './data/raw/dcn/twitter_ent10k/{}/'\n",
     "dcn_model = 'TwitterDCN-4096D/16x16x16-r:soft-codebook-Q-5.0bpf-S+-H+250.00'\n",
-=======
-    "# Load a pre-trained model\n",
-    "from test_dcn import restore_model\n",
-    "from dahuffman import HuffmanCodec\n",
-    "\n",
-    "dirname = './data/raw/compression_entropy/{}/'\n",
-    "dcn_model = 'TwitterDCN-16384D/16x16x64-r:soft-Q-8.0bpf-S+-H+250.00'\n",
-    "dcn_model = 'TwitterDCN-16384D/16x16x64-r:soft-codebook-Q-4.0bpf-S+-H+100.00'\n",
-    "\n",
->>>>>>> d3004e34
-    "\n",
-    "dcn = restore_model(dirname.format(dcn_model), patch_size=256)\n",
-    "\n",
-    "print('', dcn._h.to_dict())"
+    "\n",
+    "dcn = restore_model(dirname.format(dcn_model), patch_size=512)\n",
+    "\n",
+    "print(dcn._h.to_dict())"
    ]
   },
   {
@@ -591,24 +580,17 @@
     "## Load an example image\n",
     "from helpers import coreutils\n",
     "\n",
-<<<<<<< HEAD
-    "image = imageio.imread('./data/clic512/felix-russell-saw-140699.png').astype(np.float32) / (2**8 - 1)\n",
-    "# image = imageio.imread('./data/clic512/casey-fyfe-999.png').astype(np.float32) / (2**8 - 1)\n",
-    "# image = imageio.imread('./data/clic512/davide-ragusa-716.png').astype(np.float32) / (2**8 - 1)\n",
-    "\n",
-=======
     "dirname = './data/clic256/'\n",
     "filenames = coreutils.listdir(dirname, '.*\\.png$')\n",
     "# filenames = ['alejandro-escamilla-6.png']\n",
     "\n",
-    "image = imageio.imread(os.path.join(dirname, filenames[1])).astype(np.float32) / (2**8 - 1)\n",
+    "image = imageio.imread(os.path.join(dirname, filenames[35])).astype(np.float32) / (2**8 - 1)\n",
     "# image = imageio.imread('./data/clic512/casey-fyfe-999.png').astype(np.float32) / (2**8 - 1)\n",
->>>>>>> d3004e34
     "image = resize(image, (dcn.patch_size, dcn.patch_size))\n",
     "batch_x = np.expand_dims(image, axis=0)\n",
     "# batch_x = utils.slidingwindow(image, 128)\n",
     "# batch_x = batch_x[6:7]\n",
-    "fig = plotting.imsc(batch_x, figwidth=6)"
+    "fig = plotting.imsc(batch_x, figwidth=4)"
    ]
   },
   {
@@ -785,9 +767,6 @@
     "batch_all = np.concatenate((batch_x[example_id:example_id+1], batch_d[example_id:example_id+1], batch_y[example_id:example_id+1], batch_j[example_id:example_id+1]), axis=0)\n",
     "\n",
     "plot_titles = ['Original', 'DCN direct ({:.2f})'.format(ssim_value_direct), 'DCN codec ({:.3f})'.format(ssim_value), 'JPEG Q={} ({:.3f})'.format(jpeg_quality, ssim_value_jpeg)]\n",
-<<<<<<< HEAD
-    "f = plotting.imsc(batch_all, titles=plot_titles, ncols=len(batch_all), figwidth=30)"
-=======
     "f = plotting.imsc(batch_all, titles=plot_titles, ncols=len(batch_all), figwidth=25)"
    ]
   },
@@ -796,7 +775,6 @@
    "metadata": {},
    "source": [
     "## Other Experiments"
->>>>>>> d3004e34
    ]
   },
   {
@@ -1005,22 +983,9 @@
   }
  ],
  "metadata": {
-  "kernelspec": {
-   "display_name": "Python 3",
-   "language": "python",
-   "name": "python3"
-  },
   "language_info": {
-   "codemirror_mode": {
-    "name": "ipython",
-    "version": 3
-   },
-   "file_extension": ".py",
-   "mimetype": "text/x-python",
    "name": "python",
-   "nbconvert_exporter": "python",
-   "pygments_lexer": "ipython3",
-   "version": "3.7.3"
+   "pygments_lexer": "ipython3"
   }
  },
  "nbformat": 4,
