import os
import tqdm
import io
import json
import imageio
import numpy as np
import tensorflow as tf

from collections import deque
from skimage.transform import resize, rescale
from skimage.measure import compare_ssim as ssim

import matplotlib.pyplot as plt

# Own libraries and modules
from helpers import plotting, summaries, utils


def visualize_distribution(dcn, data):
    sample_batch_size = np.min((100, data.count_validation))
    batch_x = data.next_validation_batch(0, sample_batch_size)

    # Fetch latent distribution for the current batch
    batch_z = dcn.compress(batch_x)
    batch_z = batch_z.reshape((-1,)).T

    # Get current version of the quantization codebook
    codebook = dcn.get_codebook().tolist()
    qmin = np.floor(codebook[0])
    qmax = np.ceil(codebook[-1])

    feed_dict = {dcn.x: batch_x}
    if hasattr(dcn, 'is_training'):
        feed_dict[dcn.is_training] = True

    # Get approximation of the soft quantization structures used for entropy estimation
    histogram = dcn.sess.run(dcn.histogram, feed_dict=feed_dict).reshape((-1,))
    histogram = histogram / histogram.max()
    histogram = histogram.reshape((-1)).tolist()

    # Create a dense version of the quantization bins
    bin_centers = np.arange(qmin - 1, qmax + 1, 0.1)
    bin_boundaries = np.convolve(bin_centers, [0.5, 0.5], mode='valid')
    bin_centers = bin_centers[1:-1]

    # Compute empirical histogram based on latent representation
    hist = np.histogram(batch_z, bins=bin_boundaries, density=True)[0]
    hist = hist / hist.max()

    fig = plt.figure(figsize=(10, 2))
    ax = fig.gca()
    ax.set_xlim([qmin - 1, qmax + 1])
    ax.set_xticks(np.arange(qmin, qmax))
    ax.stem(bin_centers, hist, linefmt='r:', markerfmt='r.')  # width=bin_centers[1] - bin_centers[0]
    ax.bar(codebook, histogram, width=(codebook[1] - codebook[0]) / 2, color='b', alpha=0.5)
    ax.set_title('Histogram of quantized coefficients')
    ax.legend(['Quantized values', 'Soft quantization estimate'])

    # Render the plot as a PNG image and return a bitmap array
    return fig


def visualize_codebook(dcn):
    qmin = -2 ** (dcn.latent_bpf - 1) + 1
    qmax = 2 ** (dcn.latent_bpf - 1)

    uniform_cbook = np.arange(qmin, qmax + 1)
    codebook = dcn.get_codebook().tolist()

    fig = plt.figure(figsize=(10, 1))

    for x1, x2 in zip(codebook, uniform_cbook):
        fig.gca().plot([x1, x2], [0, 1], 'k:')

    fig.gca().plot(codebook, np.zeros_like(codebook), 'x')
    fig.gca().plot(uniform_cbook, np.ones_like(uniform_cbook), 'ro')
    fig.gca().set_ylim([-1, 2])
    fig.gca().set_xlim([qmin - 1, qmax + 1])
    fig.gca().set_yticks([])
    fig.gca().set_xticks(uniform_cbook)

    # Render the plot as a PNG image and return a bitmap array
    return fig


def save_progress(dcn, data, training, out_dir):
    filename = os.path.join(out_dir, 'progress.json')

    output_stats = {
        'training_spec': training,
        'data': data.summary(),
        'dcn': {
            'model': type(dcn).__name__,
            'args': dcn.get_parameters(),
            'codebook': dcn.sess.run(dcn.codebook).reshape((-1,)).tolist()
        },
        'performance': dcn.performance,
    }

    with open(filename, 'w') as f:
        json.dump(output_stats, f, indent=4)


def train_dcn(tf_ops, training, data, directory='./data/raw/compression/'):
    """
    tf_ops = {
        'dcn'
    }

    training {

        'augmentation_probs': {
            'resize': 0.0,
            'flip_h': 0.5,
            'flip_v': 0.5
        }
    }

    """

    dcn = tf_ops['dcn']
    dcn.init()

    # Compute the number of available batches
    n_batches = data['training']['y'].shape[0] // training['batch_size']
    v_batches = data['validation']['y'].shape[0] // training['batch_size']

    # Structures for storing performance stats
    perf = dcn.performance

    caches = {
        'loss': {'training': deque(maxlen=n_batches), 'validation': deque(maxlen=v_batches)},
        'entropy': {'training': deque(maxlen=n_batches), 'validation': deque(maxlen=v_batches)},
        'ssim': {'training': deque(maxlen=n_batches), 'validation': deque(maxlen=v_batches)}
    }

    n_tail = 5
    learning_rate = training['learning_rate']
    model_output_dirname = os.path.join(directory, dcn.model_code, dcn.scoped_name)

    print('Output directory: {}'.format(model_output_dirname))

    # Create a summary writer and create the necessary directories
    sw = dcn.get_summary_writer(model_output_dirname)

    with tqdm.tqdm(total=training['n_epochs'], ncols=160, desc=dcn.model_code.split('/')[-1]) as pbar:

        for epoch in range(0, training['n_epochs']):

            training['current_epoch'] = epoch

            if epoch > 0 and epoch % training['learning_rate_reduction_schedule'] == 0:
                learning_rate *= training['learning_rate_reduction_factor']

            # Iterate through batches of the training data
            for batch_id in range(n_batches):

                # Pick random patch size - will be resized later for augmentation
                current_patch = np.random.choice(np.arange(training['patch_size'], 2 * training['patch_size']),
                                                 1) if np.random.uniform() < training['augmentation_probs'][
                    'resize'] else training['patch_size']

                # Sample next batch
                batch_x = data.next_training_batch(batch_id, training['batch_size'], current_patch)

                # If rescaling needed, apply
                if training['patch_size'] != current_patch:
                    batch_t = np.zeros((batch_x.shape[0], training['patch_size'], training['patch_size'], 3),
                                       dtype=np.float32)
                    for i in range(len(batch_x)):
                        batch_t[i] = resize(batch_x[i], [training['patch_size'], training['patch_size']],
                                            anti_aliasing=True)
                    batch_x = batch_t

                    # Data augmentation - random horizontal flip
                if np.random.uniform() < training['augmentation_probs']['flip_h']: batch_x = batch_x[:, :, ::-1, :]
                if np.random.uniform() < training['augmentation_probs']['flip_v']: batch_x = batch_x[:, ::-1, :, :]
                if np.random.uniform() < training['augmentation_probs']['gamma']: batch_x = utils.batch_gamma(batch_x)

                # Sample dropout
                keep_prob = 1.0 if not training['sample_dropout'] else np.random.uniform(0.5, 1.0)

                # Make a training step
                values = dcn.training_step(batch_x, learning_rate, dropout_keep_prob=keep_prob)

                # TODO temporary nan hook
                if np.isnan(values['loss']):
                    print('NaN loss detected - dumping current variables')
                    codebook = dcn.sess.run(dcn.codebook).reshape((-1,))
                    # Get some extra stats
                    if dcn.scale_latent:
<<<<<<< HEAD
                        scaling = dcn.sess.run(dcn.graph.get_tensor_by_name('{}/encoder/latent_scaling:0'.format(dcn.scoped_name)))
=======
                        scaling = dcn.sess.run(
                            dcn.graph.get_tensor_by_name('{}/encoder/latent_scaling:0'.format(dcn.scoped_name)))
>>>>>>> 2e15990f
                    else:
                        scaling = np.nan
                    print('Scaling: {}'.format(scaling))
                    print('Codebook: {}'.format(codebook.tolist()))
                    # Dump all variables to check which is nan
                    for var in dcn.parameters:
                        if np.any(np.isnan(dcn.sess.run(var))):
                            nan_perc = np.mean(np.isnan(dcn.sess.run(var)))
                            print('!! NaNs found in {} --> {}'.format(var.name, nan_perc))
                    return None

                for key, value in values.items():
                    caches[key]['training'].append(value)

                    # Record average values for the whole epoch
            for key in ['loss', 'ssim', 'entropy']:
                perf[key]['training'].append(float(np.mean(caches[key]['training'])))

            # Get some extra stats
            if dcn.scale_latent:
<<<<<<< HEAD
                scaling = dcn.sess.run(dcn.graph.get_tensor_by_name('{}/encoder/latent_scaling:0'.format(dcn.scoped_name)))
=======
                scaling = dcn.sess.run(
                    dcn.graph.get_tensor_by_name('{}/encoder/latent_scaling:0'.format(dcn.scoped_name)))
>>>>>>> 2e15990f
            else:
                scaling = np.nan

            codebook = dcn.get_codebook()

            # Iterate through batches of the validation data
            if epoch % training['validation_schedule'] == 0:

                for batch_id in range(v_batches):
                    batch_x = data.next_validation_batch(batch_id, training['batch_size'])
                    batch_y = dcn.process(batch_x, is_training=training['validation_is_training'])

                    # Compute loss
                    loss_value = np.linalg.norm(batch_x - batch_y)
                    caches['loss']['validation'].append(loss_value)

                    # Compute SSIM
                    ssim_value = np.mean([ssim(batch_x[r], batch_y[r], multichannel=True) for r in range(len(batch_x))])
                    caches['ssim']['validation'].append(ssim_value)

                perf['loss']['validation'].append(float(np.mean(caches['loss']['validation'])))
                perf['ssim']['validation'].append(float(np.mean(caches['ssim']['validation'])))

                # Save current snapshot
                indices = np.argsort(np.var(batch_x, axis=(1, 2, 3)))[::-1]
                thumbs_pairs_all = np.concatenate((batch_x[indices[::2]], batch_y[indices[::2]]), axis=0)
                thumbs_pairs_few = np.concatenate((batch_x[indices[:5]], batch_y[indices[:5]]), axis=0)
                thumbs = (255 * plotting.thumbnails(thumbs_pairs_all, n_cols=training['batch_size'] // 2)).astype(
                    np.uint8)
                thumbs_few = (255 * plotting.thumbnails(thumbs_pairs_few, n_cols=5)).astype(np.uint8)
                imageio.imsave(os.path.join(model_output_dirname, 'thumbnails-{:05d}.png'.format(epoch)), thumbs)

                # Sample latent space
                batch_z = dcn.compress(batch_x)

                # Save summaries to TB
                summary = tf.Summary()
                summary.value.add(tag='loss/validation', simple_value=perf['loss']['validation'][-1])
                summary.value.add(tag='loss/training', simple_value=perf['loss']['training'][-1])
                summary.value.add(tag='ssim/validation', simple_value=perf['ssim']['validation'][-1])
                summary.value.add(tag='ssim/training', simple_value=perf['ssim']['training'][-1])
                summary.value.add(tag='entropy/training', simple_value=perf['entropy']['training'][-1])
                summary.value.add(tag='scaling', simple_value=scaling)
                summary.value.add(tag='images/reconstructed',
                                  image=summaries.log_image(rescale(thumbs_few, 1.0, anti_aliasing=True)))
                summary.value.add(tag='histograms/latent', histo=summaries.log_histogram(batch_z))
                summary.value.add(tag='histograms/latent_approx',
                                  image=summaries.log_plot(visualize_distribution(dcn, data)))

                if dcn.train_codebook:
                    summary.value.add(tag='codebook/min', simple_value=codebook.min())
                    summary.value.add(tag='codebook/max', simple_value=codebook.max())
                    summary.value.add(tag='codebook/mean', simple_value=codebook.mean())
                    summary.value.add(tag='codebook/diff_variance',
                                      simple_value=np.var(np.convolve(codebook, [-1, 1], mode='valid')))
                    summary.value.add(tag='codebook/centroids', image=summaries.log_plot(visualize_codebook(dcn)))

                sw.add_summary(summary, epoch)
                sw.flush()

                # Save stats to a JSON log
                save_progress(dcn, data, training, model_output_dirname)

                # Save current checkpoint
                dcn.save_model(model_output_dirname, epoch)

                # Check for convergence or model deterioration
                if len(perf['ssim']['validation']) > 5:
                    current = np.mean(perf['ssim']['validation'][-n_tail:])
                    previous = np.mean(perf['ssim']['validation'][-(n_tail + 1):-1])
                    perf_change = abs((current - previous) / previous)

                    if perf_change < training['convergence_threshold']:
                        print('Early stopping - the model converged, validation SSIM change {:.4f}'.format(perf_change))
                        break

                    # if current < previous:
                    #     print('Early stopping - SSIM deterioration {:.4f} -> {:.4f}'.format(previous, current))
                    #     break

            progress_dict = {
                'L': np.mean(perf['loss']['training'][-3:]),
                'Lv': np.mean(perf['loss']['validation'][-1:]),
                'lr': '{:.1e}'.format(learning_rate),
                'ssim': '{:.2f}'.format(perf['ssim']['validation'][-1]),
                'H': '{:.1f}'.format(np.mean(perf['entropy']['training'][-1:])),
                # 'Qvar': np.var(np.convolve(codebook, [-1, 1], mode='valid')),
            }

            if dcn.scale_latent:
                progress_dict['S'] = '{:.1f}'.format(scaling)

            if dcn.use_batchnorm:
                # Get current batch / population stats
                prebn = dcn.sess.run(dcn.pre_bn, feed_dict={dcn.x: batch_x})
                bM = np.mean(prebn, axis=(0, 1, 2))
                bV = np.var(prebn, axis=(0, 1, 2))
                pM = dcn.sess.run(dcn.graph.get_tensor_by_name('autoencoderdcn/encoder/bn_0/moving_mean:0'))
                pV = dcn.sess.run(dcn.graph.get_tensor_by_name('autoencoderdcn/encoder/bn_0/moving_variance:0'))
                # Append summary
                progress_dict['MVp'] = '{:.2f}/{:.2f}'.format(np.mean(pM), np.mean(pV))
                progress_dict['MVb'] = '{:.2f}/{:.2f}'.format(np.mean(bM), np.mean(bV))

            # Update progress bar
            pbar.set_postfix(progress_dict)
            pbar.update(1)<|MERGE_RESOLUTION|>--- conflicted
+++ resolved
@@ -189,12 +189,8 @@
                     codebook = dcn.sess.run(dcn.codebook).reshape((-1,))
                     # Get some extra stats
                     if dcn.scale_latent:
-<<<<<<< HEAD
-                        scaling = dcn.sess.run(dcn.graph.get_tensor_by_name('{}/encoder/latent_scaling:0'.format(dcn.scoped_name)))
-=======
                         scaling = dcn.sess.run(
                             dcn.graph.get_tensor_by_name('{}/encoder/latent_scaling:0'.format(dcn.scoped_name)))
->>>>>>> 2e15990f
                     else:
                         scaling = np.nan
                     print('Scaling: {}'.format(scaling))
@@ -215,12 +211,8 @@
 
             # Get some extra stats
             if dcn.scale_latent:
-<<<<<<< HEAD
-                scaling = dcn.sess.run(dcn.graph.get_tensor_by_name('{}/encoder/latent_scaling:0'.format(dcn.scoped_name)))
-=======
                 scaling = dcn.sess.run(
                     dcn.graph.get_tensor_by_name('{}/encoder/latent_scaling:0'.format(dcn.scoped_name)))
->>>>>>> 2e15990f
             else:
                 scaling = np.nan
 
@@ -318,8 +310,8 @@
                 prebn = dcn.sess.run(dcn.pre_bn, feed_dict={dcn.x: batch_x})
                 bM = np.mean(prebn, axis=(0, 1, 2))
                 bV = np.var(prebn, axis=(0, 1, 2))
-                pM = dcn.sess.run(dcn.graph.get_tensor_by_name('autoencoderdcn/encoder/bn_0/moving_mean:0'))
-                pV = dcn.sess.run(dcn.graph.get_tensor_by_name('autoencoderdcn/encoder/bn_0/moving_variance:0'))
+                pM = dcn.sess.run(dcn.graph.get_tensor_by_name('{}/encoder/bn_0/moving_mean:0'.format(dcn.scoped_name)))
+                pV = dcn.sess.run(dcn.graph.get_tensor_by_name('{}/encoder/bn_0/moving_variance:0'.format(dcn.scoped_name)))
                 # Append summary
                 progress_dict['MVp'] = '{:.2f}/{:.2f}'.format(np.mean(pM), np.mean(pV))
                 progress_dict['MVb'] = '{:.2f}/{:.2f}'.format(np.mean(bM), np.mean(bV))
