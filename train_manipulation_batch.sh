#!/usr/bin/bash

# If working on the server, load dependencies
if [ "$USER" = "pk91" ]; then
    module load cudnn/9.0v7.3.0.29
    source ../neural-imaging-pipeline/venv/bin/activate
fi

if [ -n "$2" ]; then
  rep=$2
else
  rep=5
fi

<<<<<<< HEAD
dir="7m-no-pool"
# dir="8m"
nip="DNet"
cam="D90"
manip="sharpen,gaussian,jpeg,resample,awgn,median"
cmd="python3 train_manipulation.py --end $rep --patch 128 --epochs=2501 --ds none --nip $nip --cam $cam --manip $manip"
#cmd="python3 train_manipulation.py --end $rep --patch 256 --epochs=2501 --nip $nip --cam $cam --manip $manip"
=======
if [ "$3" = "down" ]; then
  dir="8m-ds"
  channel="--patch 256"
else
  dir="8m-no-ds"
  channel="--patch 128 --ds none"
fi

epochs="2501"
nip="DNet"
cam="D90"
manip="sharpen,gaussian,jpeg,resample,awgn,gamma,median"
cmd="python3 train_manipulation.py --end $rep --epochs=$epochs $channel --nip $nip --cam $cam --manip $manip"
>>>>>>> 847ca26f

if [ "$2" = "dry" ]; then
    cmd="echo $cmd"
fi

# Scope of parameters for exploration
<<<<<<< HEAD
# ln="--ln 0.2 --ln 0.1 --ln 0.05 --ln 0.01 --ln 0.005 --ln 0.001"
ln="--ln 0.5 --ln 0.4 --ln 0.3 --ln 0.2 --ln 0.1 --ln 0.075 --ln 0.05 --ln 0.025 --ln 0.01 --ln 0.005 --ln 0.001"
=======
ln="--ln 0.5 --ln 0.25 --ln 0.1 --ln 0.075 --ln 0.05 --ln 0.025 --ln 0.01 --ln 0.005 --ln 0.001"
>>>>>>> 847ca26f
lc="--lc 1.0 --lc 0.5 --lc 0.1 --lc 0.05 --lc 0.01 --lc 0.005 --lc 0.001"

case "$1" in
    jpeg)
        # Fixed JPEG Experiments
<<<<<<< HEAD
        for jpeg in 50 90 70 80 60 40 30 20 10 55 65 75 85 95 45 35 25 15; do
=======
        for jpeg in 10 15 20 25 30 35 40 45 50 55 60 65 70 75 80 85 90 95; do
>>>>>>> 847ca26f
            $cmd --dir ./data/raw/$dir/jpeg/$jpeg --jpeg $jpeg
        done
        ;;
   jpeg+nip)
        # Fixed JPEG + Trainable NIP
<<<<<<< HEAD
        #for jpeg in 30 40 50 60 70; do
        for jpeg in 50; do
=======
        for jpeg in 30 40 50 60 70; do
>>>>>>> 847ca26f
            $cmd --dir ./data/raw/$dir/jpeg-nip+/$jpeg --jpeg $jpeg --train nip $ln
        done
        ;;
    dcn)
        # Fixed DCN Experiments
        for dcn in 4k 8k 16k; do
            $cmd --dir ./data/raw/$dir/dcn/$dcn --dcn $dcn
        done
        ;;
    dcn+nip)
        # DCN + Trainable NIP
        for dcn in 4k 8k 16k; do
            $cmd --dir ./data/raw/$dir/dcn-nip+/$dcn --dcn $dcn --train nip $ln
        done
       ;;
   dcn+)
        # Trainable DCN
        for dcn in 4k 8k 16k; do
            $cmd --dir ./data/raw/$dir/dcn+/$dcn --dcn $dcn --train dcn $lc
        done
        ;;
   *)
        echo $"Usage: $0 {jpeg|dcn|dcn+nip|dcn+|jpeg+nip} rep [down]"
        exit 1
esac<|MERGE_RESOLUTION|>--- conflicted
+++ resolved
@@ -12,7 +12,6 @@
   rep=5
 fi
 
-<<<<<<< HEAD
 dir="7m-no-pool"
 # dir="8m"
 nip="DNet"
@@ -20,54 +19,27 @@
 manip="sharpen,gaussian,jpeg,resample,awgn,median"
 cmd="python3 train_manipulation.py --end $rep --patch 128 --epochs=2501 --ds none --nip $nip --cam $cam --manip $manip"
 #cmd="python3 train_manipulation.py --end $rep --patch 256 --epochs=2501 --nip $nip --cam $cam --manip $manip"
-=======
-if [ "$3" = "down" ]; then
-  dir="8m-ds"
-  channel="--patch 256"
-else
-  dir="8m-no-ds"
-  channel="--patch 128 --ds none"
-fi
-
-epochs="2501"
-nip="DNet"
-cam="D90"
-manip="sharpen,gaussian,jpeg,resample,awgn,gamma,median"
-cmd="python3 train_manipulation.py --end $rep --epochs=$epochs $channel --nip $nip --cam $cam --manip $manip"
->>>>>>> 847ca26f
 
 if [ "$2" = "dry" ]; then
     cmd="echo $cmd"
 fi
 
 # Scope of parameters for exploration
-<<<<<<< HEAD
 # ln="--ln 0.2 --ln 0.1 --ln 0.05 --ln 0.01 --ln 0.005 --ln 0.001"
 ln="--ln 0.5 --ln 0.4 --ln 0.3 --ln 0.2 --ln 0.1 --ln 0.075 --ln 0.05 --ln 0.025 --ln 0.01 --ln 0.005 --ln 0.001"
-=======
-ln="--ln 0.5 --ln 0.25 --ln 0.1 --ln 0.075 --ln 0.05 --ln 0.025 --ln 0.01 --ln 0.005 --ln 0.001"
->>>>>>> 847ca26f
 lc="--lc 1.0 --lc 0.5 --lc 0.1 --lc 0.05 --lc 0.01 --lc 0.005 --lc 0.001"
 
 case "$1" in
     jpeg)
         # Fixed JPEG Experiments
-<<<<<<< HEAD
         for jpeg in 50 90 70 80 60 40 30 20 10 55 65 75 85 95 45 35 25 15; do
-=======
-        for jpeg in 10 15 20 25 30 35 40 45 50 55 60 65 70 75 80 85 90 95; do
->>>>>>> 847ca26f
             $cmd --dir ./data/raw/$dir/jpeg/$jpeg --jpeg $jpeg
         done
         ;;
    jpeg+nip)
         # Fixed JPEG + Trainable NIP
-<<<<<<< HEAD
         #for jpeg in 30 40 50 60 70; do
         for jpeg in 50; do
-=======
-        for jpeg in 30 40 50 60 70; do
->>>>>>> 847ca26f
             $cmd --dir ./data/raw/$dir/jpeg-nip+/$jpeg --jpeg $jpeg --train nip $ln
         done
         ;;
